--- conflicted
+++ resolved
@@ -37,12 +37,8 @@
     
     UTF8InputText(Grammar grammar, String originalText, String modifiedText,
         byte[] bytes, int[] offsets, int[] byteIndexes,
-<<<<<<< HEAD
-        List<Set<CategoryType>> charCategories, List<Integer> charCategoryContinuities,
+        List<EnumSet<CategoryType>> charCategories, List<Integer> charCategoryContinuities,
         List<Boolean> canBowList) {
-=======
-        List<EnumSet<CategoryType>> charCategories, List<Integer> charCategoryContinuities) {
->>>>>>> a59e849f
         
         this.originalText = originalText;
         this.modifiedText = modifiedText;
